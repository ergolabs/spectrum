use std::collections::HashMap;

use derive_more::{From, Into};
use k256::PublicKey;
use spectrum_crypto::digest::{blake2b256_hash, Blake2bDigest256};
use spectrum_move::{SerializedModule, SerializedValue};

use crate::interop::Point;
use crate::transaction::{TxId, Witness};
use crate::{ChainId, DigestViaEncoder, SystemDigest};

/// Stable cell identifier.
#[derive(
    Eq,
    PartialEq,
    Ord,
    PartialOrd,
    Copy,
    Clone,
    Hash,
    Debug,
    serde::Serialize,
    serde::Deserialize,
    derive_more::From,
)]
pub struct CellId(Blake2bDigest256);

#[derive(Eq, PartialEq, Ord, PartialOrd, Copy, Clone, Hash, Debug, serde::Serialize, serde::Deserialize)]
pub struct Serial(u32);

impl Serial {
    pub const INITIAL: Serial = Serial(0);
}

#[derive(
    Eq, PartialEq, Ord, PartialOrd, Copy, Clone, From, Into, Hash, Debug, serde::Serialize, serde::Deserialize,
)]
pub struct CellRef(CellId, Serial);

/// Pointer to a cell.
#[derive(Eq, PartialEq, Ord, PartialOrd, Copy, Clone, Hash, Debug, serde::Serialize, serde::Deserialize)]
pub enum CellPtr {
    /// Pointer by stable identifier.
    /// Concrete version of the cell is to be resolved in runtime.
    Id(CellId),
    /// Fully qualified pointer.
    Ref(CellRef),
}

<<<<<<< HEAD
#[derive(
    Eq,
    PartialEq,
    Copy,
    Clone,
    Hash,
    Debug,
    serde::Serialize,
    serde::Deserialize,
    derive_more::Into,
    derive_more::From,
)]
pub struct NativeCoin(u64);

#[derive(
    Eq,
    PartialEq,
    Copy,
    Clone,
    Hash,
    Debug,
    serde::Serialize,
    serde::Deserialize,
    derive_more::Into,
    derive_more::From,
)]
=======
#[derive(Eq, PartialEq, Copy, From, Into, Clone, Hash, Debug, serde::Serialize, serde::Deserialize)]
pub struct NativeCoin(u64);

#[derive(Eq, PartialEq, Copy, Clone, From, Into, Hash, Debug, serde::Serialize, serde::Deserialize)]
>>>>>>> 0d30ecf9
pub struct CustomAsset(u64);

#[derive(
    Eq, PartialEq, Ord, PartialOrd, Copy, Clone, Hash, Debug, From, Into, serde::Serialize, serde::Deserialize,
)]
pub struct PolicyId(Blake2bDigest256);

#[derive(
    Eq, PartialEq, Ord, PartialOrd, Copy, Clone, From, Into, Hash, Debug, serde::Serialize, serde::Deserialize,
)]
pub struct AssetId(Blake2bDigest256);

#[derive(Eq, PartialEq, Ord, PartialOrd, Copy, Clone, Debug, serde::Serialize, serde::Deserialize)]
pub struct AssetRef(PolicyId, AssetId);

#[derive(Eq, PartialEq, Clone, Debug, serde::Serialize, serde::Deserialize)]
pub struct SValue {
    pub native: NativeCoin,
    pub assets: HashMap<PolicyId, HashMap<AssetId, CustomAsset>>,
}

#[derive(Eq, PartialEq, Ord, PartialOrd, Copy, Clone, Hash, Debug, serde::Serialize, serde::Deserialize)]
pub struct ScriptHash(Blake2bDigest256);

impl From<SerializedModule> for ScriptHash {
    fn from(sm: SerializedModule) -> Self {
        Self(blake2b256_hash(&*<Vec<u8>>::from(sm)))
    }
}

/// Where the script source can be found.
#[derive(Eq, PartialEq, Ord, PartialOrd, Copy, Clone, Hash, Debug, serde::Serialize, serde::Deserialize)]
pub struct ScriptRef(CellRef);

/// Where the datum source can be found.
#[derive(Eq, PartialEq, Ord, PartialOrd, Copy, Clone, Hash, Debug, serde::Serialize, serde::Deserialize)]
pub struct DatumRef(CellRef);

#[derive(Eq, PartialEq, Ord, PartialOrd, Copy, Clone, Debug, serde::Serialize, serde::Deserialize)]
pub enum Owner {
    ProveDlog(PublicKey),
    ScriptHash(ScriptHash),
}

#[derive(Eq, PartialEq, Ord, PartialOrd, Copy, Clone, Hash, Debug, serde::Serialize, serde::Deserialize)]
pub struct DatumHash(Blake2bDigest256);

/// Additional data for bridge (e.g. validator to be used on the dst chain).
#[derive(Eq, PartialEq, Clone, Debug, serde::Serialize, serde::Deserialize)]
pub struct BridgeInputs(Witness);

#[derive(Eq, PartialEq, Clone, Debug, serde::Serialize, serde::Deserialize)]
pub struct BoxDestination {
    pub target: ChainId,
    pub address: SerializedValue,
    pub inputs: Option<BridgeInputs>,
}

/// Progress point on external chain.
#[derive(Eq, PartialEq, Clone, Debug, Hash, serde::Serialize, serde::Deserialize)]
pub struct ProgressPoint {
    pub chain_id: ChainId,
    pub point: Point,
}

/// Main and the only value carrying unit in the system.
#[derive(Eq, PartialEq, Clone, Debug, serde::Serialize, serde::Deserialize)]
pub struct Cell {
    /// Monetary value attached to the cell.
    pub value: SValue,
    /// Owner that can mutate/consume the cell.
    pub owner: Owner,
    /// Data attached to the cell.
    pub datum: Option<DatumHash>,
    /// Script that can be referenced by other transactions.
    pub reference_script: Option<SerializedModule>,
    /// Datum that can be referenced by other transactions.
    pub reference_datum: Option<SerializedValue>,
    /// ID of a transaction which created the cell.
    pub tx_id: TxId,
    /// Index of the cell inside the TX which created it.
    pub index: u32,
}

#[derive(Eq, PartialEq, Clone, Debug, serde::Serialize, serde::Deserialize)]
pub struct ActiveCell {
    /// Monetary value attached to the cell.
    pub value: SValue,
    /// Owner that can mutate/consume the cell.
    pub owner: Owner,
    /// Data attached to the cell.
    pub datum: Option<DatumHash>,
    /// Script that can be referenced by other transactions.
    pub reference_script: Option<SerializedModule>,
    /// Datum that can be referenced by other transactions.
    pub reference_datum: Option<SerializedValue>,
    /// ID of a transaction which created the cell.
    pub tx_id: TxId,
    /// Index of the cell inside the TX which created it.
    pub index: u32,
    /// Monotonically increasing version of the box.
    pub ver: Serial,
}

impl ActiveCell {
    pub fn id(&self) -> CellId {
        CellId::from(self.digest())
    }

    pub fn cref(&self) -> CellRef {
        CellRef(self.id(), self.ver)
    }
}

impl DigestViaEncoder for ActiveCell {}

#[derive(Eq, PartialEq, Clone, Debug, serde::Serialize, serde::Deserialize)]
pub struct TermCell {
    /// Monetary value attached to the cell.
    pub value: SValue,
    /// ID of a transaction which created the cell.
    pub tx_id: TxId,
    /// Index of the cell inside the TX which created it.
    pub index: u32,
    /// Destination chain of the cell (where the value of the cell is supposed to settle in the end).
    pub dst: BoxDestination,
}

impl TermCell {
    pub fn id(&self) -> CellId {
        CellId::from(self.digest())
    }
}

impl DigestViaEncoder for TermCell {}

#[derive(Eq, PartialEq, Clone, Debug, serde::Serialize, serde::Deserialize)]
pub enum AnyCell {
    Mut(ActiveCell),
    Term(TermCell),
}

impl AnyCell {
    pub fn id(&self) -> CellId {
        match self {
            AnyCell::Mut(mc) => mc.id(),
            AnyCell::Term(tc) => tc.id(),
        }
    }

    pub fn ver(&self) -> Serial {
        match self {
            AnyCell::Term(_) => Serial::INITIAL,
            AnyCell::Mut(mc) => mc.ver,
        }
    }

    pub fn cref(&self) -> CellRef {
        CellRef(self.id(), self.ver())
    }
}

/// Representation of a cell with associated metadata attached to it.
#[derive(Eq, PartialEq, Clone, Debug, serde::Serialize, serde::Deserialize, higher::Functor)]
pub struct CellMeta<C> {
    pub cell: C,
    /// Until external systems which this cell depends on reach those progress points
    /// the cell is not confirmed.
    pub ancors: Vec<ProgressPoint>,
}<|MERGE_RESOLUTION|>--- conflicted
+++ resolved
@@ -47,7 +47,6 @@
     Ref(CellRef),
 }
 
-<<<<<<< HEAD
 #[derive(
     Eq,
     PartialEq,
@@ -62,24 +61,7 @@
 )]
 pub struct NativeCoin(u64);
 
-#[derive(
-    Eq,
-    PartialEq,
-    Copy,
-    Clone,
-    Hash,
-    Debug,
-    serde::Serialize,
-    serde::Deserialize,
-    derive_more::Into,
-    derive_more::From,
-)]
-=======
-#[derive(Eq, PartialEq, Copy, From, Into, Clone, Hash, Debug, serde::Serialize, serde::Deserialize)]
-pub struct NativeCoin(u64);
-
 #[derive(Eq, PartialEq, Copy, Clone, From, Into, Hash, Debug, serde::Serialize, serde::Deserialize)]
->>>>>>> 0d30ecf9
 pub struct CustomAsset(u64);
 
 #[derive(
