--- conflicted
+++ resolved
@@ -1082,11 +1082,7 @@
 }
 
 #[cfg_attr(feature = "test_peer_punish_too_slow", ignore)]
-<<<<<<< HEAD
-#[tokio::test(flavor = "multi_thread")]
-=======
 #[tokio::test]
->>>>>>> b315efc7
 async fn sigma_aggregation_normal() {
     run_sigma_aggregation_test(16, vec![], Threshold { num: 16, denom: 16 }).await;
 }
